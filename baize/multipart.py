--- conflicted
+++ resolved
@@ -3,11 +3,7 @@
 from typing import List, Optional, Tuple, Union, cast
 
 from .datastructures import Headers
-<<<<<<< HEAD
-from .typing import final
-=======
 from .typing import Final
->>>>>>> 65bae872
 
 __all__ = [
     "Event",
@@ -101,7 +97,6 @@
 NEED_DATA: Final = NeedData()
 
 
-@final
 class State:
     PREAMBLE: Final = object()
     PART: Final = object()
