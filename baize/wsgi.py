--- conflicted
+++ resolved
@@ -671,9 +671,6 @@
     return wsgi
 
 
-<<<<<<< HEAD
-@mypyc_attr(allow_interpreted_subclasses=True)
-=======
 def middleware(handler: MiddlewareType) -> Callable[[ViewType], ViewType]:
     """
     This can turn a callable object into a middleware for view.
@@ -708,7 +705,6 @@
     return decorator
 
 
->>>>>>> b4598d8b
 class Router(BaseRouter[WSGIApp]):
     """
     A router to assign different paths to different WSGI applications.
