import os
import sys

if os.environ.get("WITHOUT_MYPYC", "False") == "False":
    # See if mypyc is installed
    try:
        from mypyc.build import mypycify
    # Do nothing if mypyc is not available
    except ImportError:
        print("Error in import mypyc.build, skip build.", flush=True)
    # mypyc is installed. Compile
    else:
        from pathlib import Path

        # This function will be executed in setup.py:
        def build(setup_kwargs):
            modules = list(
                filter(
                    lambda path: path.replace("\\", "/")
                    not in (
                        "baize/asgi.py",
<<<<<<< HEAD
                        "baize/wsgi.py" if os.name == "nt" else "",
                        # Build with mypyc would fail on these files
                        # ------------------------------------------
                        # Fatal Python error: Segmentation fault
                        "baize/requests.py",
                        # because compile delete_cookies is not supported in python 3.6-3.8
                        # and I don't know how to fix it
                        "baize/responses.py" if sys.version_info[:2] < (3, 9) else "",
=======
                        "baize/wsgi.py",
>>>>>>> 65bae872
                    ),
                    map(str, Path("baize").glob("**/*.py")),
                )
            )
            setup_kwargs.update(
                {
                    "ext_modules": mypycify(["--ignore-missing-imports", *modules]),
                }
            )


try:
    build
except NameError:
    # Got to provide this function. Otherwise, pdm will fail
    def build(setup_kwargs):
        pass<|MERGE_RESOLUTION|>--- conflicted
+++ resolved
@@ -19,18 +19,7 @@
                     lambda path: path.replace("\\", "/")
                     not in (
                         "baize/asgi.py",
-<<<<<<< HEAD
-                        "baize/wsgi.py" if os.name == "nt" else "",
-                        # Build with mypyc would fail on these files
-                        # ------------------------------------------
-                        # Fatal Python error: Segmentation fault
-                        "baize/requests.py",
-                        # because compile delete_cookies is not supported in python 3.6-3.8
-                        # and I don't know how to fix it
-                        "baize/responses.py" if sys.version_info[:2] < (3, 9) else "",
-=======
-                        "baize/wsgi.py",
->>>>>>> 65bae872
+                        # "baize/wsgi.py",
                     ),
                     map(str, Path("baize").glob("**/*.py")),
                 )
